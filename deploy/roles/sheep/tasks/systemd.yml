---
- name: Add systemd unit
  copy:
    src: '{{ item }}'
    dest: '/etc/systemd/system/{{ item }}'
  with_items:
   - shepherd.service
   - shepherd-rpc.service
   - shepherd-launcher.service
  tags:
    - install
    - systemd

- name: Configure systemd services
  systemd:
    name: '{{ item.name }}'
    state: stopped
    enabled: '{{ item.enabled }}'
    daemon_reload: yes
  with_items:
   - { name: shepherd, enabled: no}
   - { name: shepherd-rpc, enabled: no}
   - { name: shepherd-launcher, enabled: yes}
   - { name: systemd-timesyncd, enabled: no}
  tags:
    - conf
    - systemd

- name: Disable connman automatic time update
  shell: busctl --system call net.connman / net.connman.Clock SetProperty sv "TimeUpdates" s "manual"
<<<<<<< HEAD
=======
  ignore_errors: yes  # services may not exist
>>>>>>> e5a24926
  tags:
    - conf
    - systemd
<|MERGE_RESOLUTION|>--- conflicted
+++ resolved
@@ -28,10 +28,7 @@
 
 - name: Disable connman automatic time update
   shell: busctl --system call net.connman / net.connman.Clock SetProperty sv "TimeUpdates" s "manual"
-<<<<<<< HEAD
-=======
   ignore_errors: yes  # services may not exist
->>>>>>> e5a24926
   tags:
     - conf
     - systemd
