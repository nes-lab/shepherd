Basics
======

*shepherd* is a testbed for the battery-less Internet of Things.
It allows to record harvesting conditions at multiple points in space over time.
The recorded data can be replayed to attached wireless sensor nodes, examining their behaviour under the constraints of spatio-temporal energy availability.

For a detailed description see our `Paper <https://wwwpub.zih.tu-dresden.de/~mzimmerl/pubs/geissdoerfer19shepherd.pdf>`_ for shepherd version 1. Currently version 2 is in development.

A *shepherd* instance consists of a group of spatially distributed *shepherd* nodes that are time-synchronized with each other.
Each *shepherd* node consists of a BeagleBone, the *shepherd* cape and a particular choice of capelets according to the user requirements.

<<<<<<< HEAD
Shepherd works in two key modes: `Harvest`_ and `Emulation`_.
=======
Shepherd works in two key modes: `Harvester`_ and `Emulator`_.
>>>>>>> fbe544a5


Time-synchronization
--------------------

Generally, shepherd can be used on a single node or without time-synchronization, for example, to measure the amount of energy that can be harvested in a particular scenario.
The more interesting feature however is that it enables to explore harvesting conditions across time and space, which is a crucial step towards collaboration and coordination of battery-less nodes.

For tethered settings, we propose to use the `Precision Time Protocol (PTP) <https://en.wikipedia.org/wiki/Precision_Time_Protocol>`_.
It requires that all shepherd nodes are connected to a common Ethernet network with as little switching jitter as possible.
The BeagleBone has hardware support for PTP and Linux provides the necessary tools.

In mobile or long-range scenarios, it might not be feasible to connect the nodes with Ethernet.
Instead, you can use the timing signal (PPS) from a GPS receiver.
We have designed a GPS capelet (hardware/capelets/gps) to easily connect a GPS receiver and provide all necessary software in our repository.


<<<<<<< HEAD
Harvest
=======
Harvester
>>>>>>> fbe544a5
--------

For recording a harvesting scenario, shepherd nodes are equipped with a harvesting transducer, e.g. a solar panel or piezo-electric harvester.
This transducer is connected to the input of the harvesting circuit on the shepherd cape.
The circuit is a software-controlled and -monitored current-sink with a variable voltage.
<<<<<<< HEAD

By generalising the approach of version 1 with a dedicated harvest-IC the circuit became more flexible.
The software currently supports to switch between constant voltage (CV) harvesting and maximum power point trackers (`MPPT <https://en.wikipedia.org/wiki/Maximum_Power_Point_Tracking>`_), with
an open circuit voltage (VOC) or perturbe & observe (PO) algorithm.
The implementation is parametrized and can therefore be altered on the fly, e.g. to mimic a BQ25505-Converter by scheduling the 256 ms long VOC measurement every 16 s.

=======

By generalising the approach of version 1 with a dedicated harvest-IC the circuit became more flexible.
The software currently supports to switch between constant voltage (CV) harvesting and maximum power point trackers (`MPPT <https://en.wikipedia.org/wiki/Maximum_Power_Point_Tracking>`_), with
an open circuit voltage (VOC) or perturbe & observe (PO) algorithm.
The implementation is parametrized and can therefore be altered on the fly, e.g. to mimic a BQ25505-Converter by scheduling the 256 ms long VOC measurement every 16 s.

>>>>>>> fbe544a5
A second advantage of the circuit is that it allows to characterize the harvesting transducer and the energy scenario.
A harvesting transducer is characterized by its IV-curve, determining the magnitude of current at a specific load voltage.
By capturing a continuous stream of curves the energy scenario is recorded as well.
This abstraction decouples the harvesting from the recording-process and postpones it to a later point in time. The harvesting-algorithm can therefore become part of the emulation-process.

A group of shepherd nodes can be deployed to the environment of interest to measure the energy that can be harvested at each node.
The time-synchronization between the shepherd nodes allows to gather the readings from multiple nodes with respect to a common time-line.
The data thus represents the spatio-temporal energy availability.

<<<<<<< HEAD
Emulation
---------

In emulation mode, spatio-temporal current and voltage data is replayed to a group of sensor nodes (targets).
=======
Emulator
---------

In emulator mode, spatio-temporal current and voltage data is replayed to a group of sensor nodes (targets).
>>>>>>> fbe544a5
Each shepherd node hosts a DAC controlled current source that can precisely supply the target ports.
Relying on time-synchronization, shepherd can thus faithfully reproduce previously recorded (or model-based) spatio-temporal energy conditions.

The user has the option of adding virtual power-supply parts between the energy-recording (input) and the target port (output), see `figure 1 <#fig:vsource>`__.
This approach can be seen as a hardware-in-the-loop simulation (`HIL <https://en.wikipedia.org/wiki/Hardware-in-the-loop_simulation>`_) that similar to the harvester is fully parametrized.

.. figure:: pics/virtual_source_schemdraw.png
   :name: fig:vsource
   :width: 100.0%
   :alt: fully customizable power supply toolchain

The calculations are energy-based and happen in real-time. As default the components behave neutral, so the pictured diodes have a voltage drop of 0 V and the central intermediate storage capacitor has no capacity.
This allows to define presets by specifying a minimal parameter-set. Some directly usable presets are:

- direct / neutral
- diode + capacitor
- diode + resistor + capacitor
- BQ25504 (boost only)
- BQ25570 (boost + buck)
- BQ-Converter with an immediate (schmitt-) trigger for power-good-signal

In Case of recorded IV-Curves there is also the option of specifying the harvest-algorithm.
The parameters will be explained in depth in the chapter :doc:`virtual_source`.

Like other testbeds, shepherd records the target power draw (voltage and current) during emulation.
Furthermore, nine GPIO lines (including one bi-directional UART) are level-translated between shepherd and the attached target allowing to trace

Remote programming/debugging
----------------------------

For convenient debugging and development, shepherd implements a fully functional Serial-Wire-Debug (SWD) debugger.
SWD is supported by most recent ARM Cortex-M and allows flashing images and debugging the execution of code.
Older platforms typically provide a serial boot-loader, which can be used to flash images over the pre-mentioned UART connection.<|MERGE_RESOLUTION|>--- conflicted
+++ resolved
@@ -10,11 +10,7 @@
 A *shepherd* instance consists of a group of spatially distributed *shepherd* nodes that are time-synchronized with each other.
 Each *shepherd* node consists of a BeagleBone, the *shepherd* cape and a particular choice of capelets according to the user requirements.
 
-<<<<<<< HEAD
-Shepherd works in two key modes: `Harvest`_ and `Emulation`_.
-=======
 Shepherd works in two key modes: `Harvester`_ and `Emulator`_.
->>>>>>> fbe544a5
 
 
 Time-synchronization
@@ -32,31 +28,18 @@
 We have designed a GPS capelet (hardware/capelets/gps) to easily connect a GPS receiver and provide all necessary software in our repository.
 
 
-<<<<<<< HEAD
-Harvest
-=======
 Harvester
->>>>>>> fbe544a5
 --------
 
 For recording a harvesting scenario, shepherd nodes are equipped with a harvesting transducer, e.g. a solar panel or piezo-electric harvester.
 This transducer is connected to the input of the harvesting circuit on the shepherd cape.
 The circuit is a software-controlled and -monitored current-sink with a variable voltage.
-<<<<<<< HEAD
 
 By generalising the approach of version 1 with a dedicated harvest-IC the circuit became more flexible.
 The software currently supports to switch between constant voltage (CV) harvesting and maximum power point trackers (`MPPT <https://en.wikipedia.org/wiki/Maximum_Power_Point_Tracking>`_), with
 an open circuit voltage (VOC) or perturbe & observe (PO) algorithm.
 The implementation is parametrized and can therefore be altered on the fly, e.g. to mimic a BQ25505-Converter by scheduling the 256 ms long VOC measurement every 16 s.
 
-=======
-
-By generalising the approach of version 1 with a dedicated harvest-IC the circuit became more flexible.
-The software currently supports to switch between constant voltage (CV) harvesting and maximum power point trackers (`MPPT <https://en.wikipedia.org/wiki/Maximum_Power_Point_Tracking>`_), with
-an open circuit voltage (VOC) or perturbe & observe (PO) algorithm.
-The implementation is parametrized and can therefore be altered on the fly, e.g. to mimic a BQ25505-Converter by scheduling the 256 ms long VOC measurement every 16 s.
-
->>>>>>> fbe544a5
 A second advantage of the circuit is that it allows to characterize the harvesting transducer and the energy scenario.
 A harvesting transducer is characterized by its IV-curve, determining the magnitude of current at a specific load voltage.
 By capturing a continuous stream of curves the energy scenario is recorded as well.
@@ -66,17 +49,11 @@
 The time-synchronization between the shepherd nodes allows to gather the readings from multiple nodes with respect to a common time-line.
 The data thus represents the spatio-temporal energy availability.
 
-<<<<<<< HEAD
-Emulation
----------
-
-In emulation mode, spatio-temporal current and voltage data is replayed to a group of sensor nodes (targets).
-=======
 Emulator
 ---------
 
 In emulator mode, spatio-temporal current and voltage data is replayed to a group of sensor nodes (targets).
->>>>>>> fbe544a5
+
 Each shepherd node hosts a DAC controlled current source that can precisely supply the target ports.
 Relying on time-synchronization, shepherd can thus faithfully reproduce previously recorded (or model-based) spatio-temporal energy conditions.
 
