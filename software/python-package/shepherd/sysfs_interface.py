--- conflicted
+++ resolved
@@ -12,11 +12,7 @@
 import time
 from pathlib import Path
 from typing import NoReturn
-<<<<<<< HEAD
 from typing import Optional
-=======
-from typing import Union
->>>>>>> 78d973a1
 
 from shepherd import calibration_default
 from shepherd.calibration import CalibrationData
@@ -129,21 +125,13 @@
                 f"Cannot set mode when shepherd is { get_state() }"
             )
 
-<<<<<<< HEAD
     logger.debug("sysfs/mode: '%s'", mode)
-=======
-    logger.debug(f"sysfs/mode: '{mode}'")
->>>>>>> 78d973a1
     with open(sysfs_path / "mode", "w") as f:
         f.write(mode)
 
 
 def write_dac_aux_voltage(
-<<<<<<< HEAD
     calibration_settings: Optional[CalibrationData], voltage: float
-=======
-    calibration_settings: Union[CalibrationData, None], voltage: float
->>>>>>> 78d973a1
 ) -> NoReturn:
     """Sends the auxiliary voltage (dac channel B) to the PRU core.
 
@@ -158,7 +146,6 @@
         write_dac_aux_voltage_raw(2**20)
         return
     elif isinstance(voltage, str) and "mid" in voltage.lower():
-<<<<<<< HEAD
         # set bit 21 (during pru-reset) and therefore output
         # intermediate (storage cap) voltage on second channel
         write_dac_aux_voltage_raw(2**21)
@@ -166,10 +153,6 @@
             "Second DAC-Channel puts out intermediate emulation voltage (@Cap) "
             "-> this might break realtime"
         )
-=======
-        # set bit 21 (during pru-reset) and therefore output intermediate (storage cap) voltage on second channel
-        write_dac_aux_voltage_raw(2**21)
->>>>>>> 78d973a1
         return
 
     if voltage < 0.0:
@@ -185,11 +168,7 @@
         )
 
     logger.debug(
-<<<<<<< HEAD
         "Set voltage of supply for auxiliary Target to %.3f V (raw=%d)", voltage, output
-=======
-        f"Set voltage of supply for auxiliary Target to {voltage} V (raw={output})"
->>>>>>> 78d973a1
     )
     # TODO: currently only an assumption that it is for emulation, could also be for harvesting
     write_dac_aux_voltage_raw(output)
@@ -203,18 +182,11 @@
     """
     if voltage_raw >= (2**16):
         logger.info(
-<<<<<<< HEAD
             "DAC: sending raw-voltage above possible limit of 16bit-value "
             "-> this might trigger commands"
         )
     with open(sysfs_path / "dac_auxiliary_voltage_raw", "w") as f:
         logger.debug("Sending raw auxiliary voltage (dac channel B): %d", voltage_raw)
-=======
-            f"DAC: sending raw-voltage above possible limit of 16bit-value -> this might trigger commands"
-        )
-    with open(sysfs_path / "dac_auxiliary_voltage_raw", "w") as f:
-        logger.debug(f"Sending raw auxiliary voltage (dac channel B): {voltage_raw}")
->>>>>>> 78d973a1
         f.write(str(voltage_raw))
 
 
@@ -279,11 +251,7 @@
             f"{int(cal_pru['adc_voltage_gain'])} {int(cal_pru['adc_voltage_offset'])} \n"
             f"{int(cal_pru['dac_voltage_gain'])} {int(cal_pru['dac_voltage_offset'])}"
         )
-<<<<<<< HEAD
         logger.debug("Sending calibration settings: %s", output)
-=======
-        logger.debug(f"Sending calibration settings: {output}")
->>>>>>> 78d973a1
         f.write(output)
 
 
@@ -298,19 +266,12 @@
 
     int_settings = [int(x) for x in settings.split()]
     cal_pru = {
-<<<<<<< HEAD
         "adc_current_gain": int_settings[0],
         "adc_current_offset": int_settings[1],
         "adc_voltage_gain": int_settings[2],
         "adc_voltage_offset": int_settings[3],
         "dac_voltage_gain": int_settings[4],
         "dac_voltage_offset": int_settings[5],
-=======
-        "adc_gain": int_settings[0],
-        "adc_offset": int_settings[1],
-        "dac_gain": int_settings[2],
-        "dac_offset": int_settings[3],
->>>>>>> 78d973a1
     }
     return cal_pru
 
@@ -322,12 +283,8 @@
 
     """
     logger.debug(
-<<<<<<< HEAD
         "Writing virtual converter to sysfs_interface, first values are %s",
         settings[0:3],
-=======
-        f"Writing virtual converter to sysfs_interface, first value is {settings[0]}"
->>>>>>> 78d973a1
     )
 
     output = ""
@@ -339,11 +296,7 @@
             output += " ".join(setting) + " \n"
         else:
             raise SysfsInterfaceException(
-<<<<<<< HEAD
                 f"virtual-converter value {setting} has wrong type ({type(setting)})"
-=======
-                f"virtsource value {setting} has wrong type ({type(setting)})"
->>>>>>> 78d973a1
             )
 
     wait_for_state("idle", 3.0)
@@ -371,12 +324,8 @@
 
     """
     logger.debug(
-<<<<<<< HEAD
         "Writing virtual harvester to sysfs_interface, first values are %s",
         settings[0:3],
-=======
-        f"Writing virtual harvester to sysfs_interface, first value is {settings[0]}"
->>>>>>> 78d973a1
     )
     output = ""
     for setting in settings:
@@ -445,39 +394,19 @@
     return msg_parts[0], msg_parts[1:]
 
 
-<<<<<<< HEAD
-prog_attribs = [
-    "protocol",
-    "datarate",
-    "pin_tck",
-    "pin_tdio",
-    "pin_tdo",
-    "pin_tms",
-]
-
-
-def write_programmer_ctrl(
-    protocol: str,
-=======
 prog_attribs = ["target", "datarate", "pin_tck", "pin_tdio", "pin_tdo", "pin_tms"]
 
 
 def write_programmer_ctrl(
     target: str,
->>>>>>> 78d973a1
     datarate: int,
     pin_tck: int,
     pin_tdio: int,
     pin_tdo: int = 0,
     pin_tms: int = 0,
 ):
-<<<<<<< HEAD
-    if ("jtag" in protocol.lower()) and ((pin_tdo < 1) or (pin_tms < 1)):
-        raise SysfsInterfaceException("jtag needs 4 pins defined")
-    parameters = [protocol, datarate, pin_tck, pin_tdio, pin_tdo, pin_tms]
-=======
     parameters = [target, datarate, pin_tck, pin_tdio, pin_tdo, pin_tms]
->>>>>>> 78d973a1
+
     for parameter in parameters[1:]:
         if (parameter < 0) or (parameter >= 2**32):
             raise SysfsInterfaceException(
