--- conflicted
+++ resolved
@@ -149,22 +149,15 @@
         ldo_voltage: float = 0.0,
         virtcap: dict = None,
     ):
-<<<<<<< HEAD
-        super().__init__("emulation", load)
-
-        self.ldo_voltage = ldo_voltage
-=======
-
-        # Set shepherd mode to virtcap if required
-        shepherd_mode = "emulation"
-        if virtcap != None:
+
+        if virtcap is None:
+            shepherd_mode = "emulation"
+            self.ldo_voltage = ldo_voltage
+        else:
             shepherd_mode = "virtcap"
-            ldo_voltage = virtcap["dc_output_voltage"] / 1000
-            diode_forward_voltage = 0.3
-            ldo_voltage = ldo_voltage + diode_forward_voltage
-
-        super().__init__(shepherd_mode, ldo_voltage, "artificial")
->>>>>>> c5625906
+            self.ldo_voltage = virtcap["dc_output_voltage"] / 1000
+
+        super().__init__(shepherd_mode, "artificial")
 
         if calibration_emulation is None:
             calibration_emulation = CalibrationData.from_default()
@@ -185,8 +178,8 @@
         self.transform_coeffs = {"voltage": dict(), "current": dict()}
         if virtcap != None:
             # Values from recording are have their own calibration settings.
-            # Values in the virtcap emulation use the emulation calibration 
-            # settings. Therefore we need to convert the recorded values to use 
+            # Values in the virtcap emulation use the emulation calibration
+            # settings. Therefore we need to convert the recorded values to use
             # the same calibration settings as emulation.
             for channel in ["voltage", "current"]:
                 self.transform_coeffs[channel]["gain"] = (
@@ -195,7 +188,7 @@
                 )
                 self.transform_coeffs[channel]["offset"] = (
                     calibration_recording["harvesting"][channel]["offset"]
-                     - calibration_emulation["load"][channel]["offset"]
+                    - calibration_emulation["load"][channel]["offset"]
                 ) / calibration_emulation["load"][channel]["gain"]
         else:
             # Values from recording are binary ADC values. We have to send binary
@@ -463,11 +456,8 @@
     load: str = "artificial",
     ldo_voltage: float = None,
     start_time: float = None,
-<<<<<<< HEAD
     warn_only: bool = False,
-=======
     virtcap: dict = None,
->>>>>>> c5625906
 ):
     """Starts emulation.
 
@@ -486,12 +476,9 @@
         ldo_voltage (float): Pre-charge capacitor to this voltage before
             starting emulation
         start_time (float): Desired start time of emulation in unix epoch time
-<<<<<<< HEAD
         warn_only (bool): Set true to continue emulation after recoverable
             error
-=======
         virtcap (dict): Settings which define the behavior of virtcap emulation
->>>>>>> c5625906
     """
 
     if no_calib:
@@ -595,9 +582,5 @@
                 if e.id == commons.MSG_DEP_ERR_NOFREEBUF:
                     break
                 else:
-<<<<<<< HEAD
                     if not warn_only:
-                        raise
-=======
-                    raise
->>>>>>> c5625906
+                        raise