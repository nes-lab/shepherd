--- conflicted
+++ resolved
@@ -29,11 +29,7 @@
 
 requires-python = ">= 3.10"
 dependencies = [
-<<<<<<< HEAD
-    "shepherd-core[elf,inventory]>=2024.11.3",  # limit due to newest features
-=======
     "shepherd-core[elf,inventory]>=2025.2.2",  # limit due to newest features
->>>>>>> 9dfbfcdf
     "click",
     "numpy",
     "python-periphery<2.0.0", # v2 has no persistence anymore
