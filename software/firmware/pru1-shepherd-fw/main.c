#include <stdint.h>
#include <stdbool.h>
#include <string.h>
#include <pru_cfg.h>
#include <pru_intc.h>
#include <pru_iep.h>
#include <gpio.h>

#include "rpmsg.h"
#include "iep.h"
#include "intc.h"

#include "commons.h"
#include "shepherd_config.h"
#include "stdint_fast.h"
#include "debug_routines.h"

/* The Arm to Host interrupt for the timestamp event is mapped to Host interrupt 0 -> Bit 30 (see resource_table.h) */
#define HOST_INT_TIMESTAMP_MASK (1U << 30U)
#define PRU_INT_MASK 		(1U << 31U)

// both pins have a LED
#define DEBUG_PIN0_MASK 	BIT_SHIFT(P8_28)
#define DEBUG_PIN1_MASK 	BIT_SHIFT(P8_30)

#define GPIO_MASK		(0x03FF)

/* overview for current pin-mirroring
#define TARGET_GPIO0            BIT_SHIFT(P8_45) // r31_00
#define TARGET_GPIO1            BIT_SHIFT(P8_46) // r31_01
#define TARGET_GPIO2            BIT_SHIFT(P8_43) // r31_02
#define TARGET_GPIO3            BIT_SHIFT(P8_44) // r31_03
#define TARGET_UART_TX          BIT_SHIFT(P8_41) // r31_04
#define TARGET_UART_RX          BIT_SHIFT(P8_42) // r31_05
#define TARGET_SWD_CLK          BIT_SHIFT(P8_39) // r31_06
#define TARGET_SWD_IO           BIT_SHIFT(P8_40) // r31_07
#define TARGET_BAT_OK           BIT_SHIFT(P8_27) // r31_08
#define TARGET_GPIO4            BIT_SHIFT(P8_29) // r31_09

TODO: new order for hw-rev2.1, also adapt device tree (gpio2/3 switches with swd_clk/io AND gpio4 switches with bat-ok)
#define TARGET_GPIO0            BIT_SHIFT(P8_45) // r31_00
#define TARGET_GPIO1            BIT_SHIFT(P8_46) // r31_01
#define TARGET_SWD_CLK          BIT_SHIFT(P8_43) // r31_02
#define TARGET_SWD_IO           BIT_SHIFT(P8_44) // r31_03
#define TARGET_UART_TX          BIT_SHIFT(P8_41) // r31_04
#define TARGET_UART_RX          BIT_SHIFT(P8_42) // r31_05
#define TARGET_GPIO2            BIT_SHIFT(P8_39) // r31_06
#define TARGET_GPIO3            BIT_SHIFT(P8_40) // r31_07
#define TARGET_GPIO4            BIT_SHIFT(P8_27) // r31_08
#define TARGET_BAT_OK           BIT_SHIFT(P8_29) // r31_09
*/


enum SyncState {
	IDLE,
	WAIT_IEP_WRAP,
	WAIT_HOST_INT,
	REQUEST_PENDING,
	REPLY_PENDING
};

//static void fault_handler(const uint32_t shepherd_state, const char * err_msg) // TODO: use when pssp gets changed
static void fault_handler(const uint32_t shepherd_state, char * err_msg)
{
	/* If shepherd is not running, we can recover from the fault */
	if (shepherd_state != STATE_RUNNING)
	{
		printf(err_msg);
		return;
	}

	while (true)
	{
		printf(err_msg);
		__delay_cycles(2000000000U);
	}
}


static inline bool_ft receive_control_reply(volatile struct SharedMem *const shared_mem, struct CtrlRepMsg *const ctrl_rep)
{
	if (shared_mem->ctrl_rep.msg_unread >= 1)
	{
		if (shared_mem->ctrl_rep.identifier != MSG_SYNC_CTRL_REP)
		{
			/* Error occurs if something writes over boundaries */
			fault_handler(shared_mem->shepherd_state, "Recv_CtrlReply -> mem corruption?");
		}
		*ctrl_rep = shared_mem->ctrl_rep; // TODO: faster to copy only the needed 2 uint32
		shared_mem->ctrl_rep.msg_unread = 0;
		return 1;
	}
	return 0;
}

// send emits a 1 on success
// ctrl_req: (future opt.) needs to have special config set: identifier=MSG_SYNC_CTRL_REQ and msg_unread=1
static inline bool_ft send_control_request(volatile struct SharedMem *const shared_mem, const struct CtrlReqMsg *const ctrl_req)
{
	if (shared_mem->ctrl_req.msg_unread == 0)
	{
		shared_mem->ctrl_req = *ctrl_req;
		shared_mem->ctrl_req.identifier = MSG_SYNC_CTRL_REQ; // TODO: is better done in request from argument
		// NOTE: always make sure that the unread-flag is activated AFTER payload is copied
		shared_mem->ctrl_req.msg_unread = 1u;
		return 1;
	}
	/* Error occurs if PRU was not able to handle previous message in time */
	fault_handler(shared_mem->shepherd_state, "Send_CtrlReq -> back-pressure");
	return 0;
}

/*
 * Here, we sample the the GPIO pins from a connected sensor node. We repeatedly
 * poll the state via the R31 register and keep the last state in a static
 * variable. Once we detect a change, the new value (V1=4bit, V2=10bit) is written to the
 * corresponding buffer (which is managed by PRU0). The tricky part is the
 * synchronization between the PRUs to avoid inconsistent state, while
 * minimizing sampling delay
 */
static inline void check_gpio(volatile struct SharedMem *const shared_mem,
        const uint64_t current_timestamp_ns,
        const uint32_t last_sample_ticks)
{
	static uint32_t prev_gpio_status = 0x00;

	/*
	* Only continue if shepherd is running and PRU0 actually provides a buffer
	* to write to.
	*/
	if ((shared_mem->shepherd_state != STATE_RUNNING) ||
	    (shared_mem->gpio_edges == NULL)) {
		prev_gpio_status = 0x00;
		shared_mem->gpio_pin_state = read_r31() & GPIO_MASK;
		return;
	}

	const uint32_t gpio_status = read_r31() & GPIO_MASK;
	const uint32_t gpio_diff = gpio_status ^ prev_gpio_status;

	prev_gpio_status = gpio_status;

	if (gpio_diff > 0)
	{
		DEBUG_GPIO_STATE_2;
		// local copy reduces reads to far-ram to current minimum
		const uint32_t cIDX = shared_mem->gpio_edges->idx;

		/* Each buffer can only store a limited number of events */
		if (cIDX >= MAX_GPIO_EVT_PER_BUFFER) return;

		/* Ticks since we've taken the last sample */
		const uint32_t ticks_since_last_sample = CT_IEP.TMR_CNT - last_sample_ticks;

		/* Nanoseconds from current buffer start to last sample */
		const uint32_t last_sample_ns = SAMPLE_INTERVAL_NS * (shared_mem->analog_sample_counter);

		/* Calculate final timestamp of gpio event */
		const uint64_t gpio_timestamp = current_timestamp_ns + last_sample_ns + TIMER_TICK_NS * ticks_since_last_sample;

		simple_mutex_enter(&shared_mem->gpio_edges_mutex);
		shared_mem->gpio_edges->timestamp_ns[cIDX] = gpio_timestamp;
		shared_mem->gpio_edges->bitmask[cIDX] = (uint16_t)gpio_status;
		shared_mem->gpio_edges->idx = cIDX + 1;
		simple_mutex_exit(&shared_mem->gpio_edges_mutex);
	}
}


/*
 * The firmware for synchronization/sample timing is based on a simple
 * event loop. There are three events: 1) Interrupt from Linux kernel module
 * 2) Local IEP timer wrapped 3) Local IEP timer compare for sampling
 *
 * Event 1:
 * The kernel module periodically timestamps its own clock and immediately
 * triggers an interrupt to PRU1. On reception of that interrupt we have
 * to timestamp our local IEP clock. We then send the local timestamp to the
 * kernel module as an RPMSG message. The kernel module runs a PI control loop
 * that minimizes the phase shift (and frequency deviation) by calculating a
 * correction factor that we apply to the base period of the IEP clock. This
 * resembles a Phase-Locked-Loop system. The kernel module sends the resulting
 * correction factor to us as an RPMSG. Ideally, Event 1 happens at the same
 * time as Event 2, i.e. our local clock should wrap at exactly the same time
 * as the Linux host clock. However, due to phase shifts and kernel timer
 * jitter, the two events typically happen with a small delay and in arbitrary
 * order. However, we would
 *
 * Event 2:
 *
 * Event 3:
 * This is the main sample trigger that is used to trigger the actual sampling
 * on PRU0 by raising an interrupt. After every sample, we have to forward
 * the compare value, taking into account the current sampling period
 * (dynamically adapted by PLL). Also, we will only check for the controller
 * reply directly following this event in order to avoid sampling jitter that
 * could result from being busy with RPMSG and delaying response to the next
 * Event 3
 */

int32_t event_loop(volatile struct SharedMem *const shared_mem)
{
	uint64_t current_timestamp_ns = 0;
	uint32_t last_analog_sample_ticks = 0;

	/* Prepare message that will be received and sent to Linux kernel module */
	struct CtrlReqMsg ctrl_req = { .identifier = MSG_SYNC_CTRL_REQ, .msg_unread = 1 };
	struct CtrlRepMsg ctrl_rep;

	/* This tracks our local state, allowing to execute actions at the right time */
	enum SyncState sync_state = IDLE;

	/*
	* This holds the number of 'compensation' periods, where the sampling
	* period is increased by 1 in order to compensate for the remainder of the
	* integer division used to calculate the sampling period.
	*/
	uint32_t n_comp = 0;
	/*
	 * holds distribution of the compensation periods (every x samples the period is increased by 1)
	 */
	uint32_t dist_comp_value = 0xFFFFFFFF;
	uint32_t dist_comp_count = 0;

	/* Our initial guess of the sampling period based on nominal timer period */
	uint32_t analog_sample_period = TIMER_BASE_PERIOD / ADC_SAMPLES_PER_BUFFER;

	/* These are our initial guesses for buffer sample period */
	iep_set_cmp_val(IEP_CMP0, TIMER_BASE_PERIOD);  // 20 MTicks -> 100 ms
	iep_set_cmp_val(IEP_CMP1, analog_sample_period); // 20 kTicks -> 10 us

	iep_enable_evt_cmp(IEP_CMP1);
	iep_clear_evt_cmp(IEP_CMP0);

	/* Clear raw interrupt status from ARM host */
	INTC_CLEAR_EVENT(HOST_PRU_EVT_TIMESTAMP);
	/* Wait for first timer interrupt from Linux host */
	while (!(read_r31() & HOST_INT_TIMESTAMP_MASK)) {};

	if (INTC_CHECK_EVENT(HOST_PRU_EVT_TIMESTAMP)) INTC_CLEAR_EVENT(HOST_PRU_EVT_TIMESTAMP);

	iep_start();

	while (1)
	{

		#if DEBUG_LOOP_EN
		debug_loop_delays(shared_mem->shepherd_state);
		#endif

		DEBUG_GPIO_STATE_1;
		    check_gpio(shared_mem, current_timestamp_ns, last_analog_sample_ticks);
		DEBUG_GPIO_STATE_0;

		/* [Event1] Check for timer interrupt from Linux host */
		if (read_r31() & HOST_INT_TIMESTAMP_MASK) {
			if (!INTC_CHECK_EVENT(HOST_PRU_EVT_TIMESTAMP)) continue;

			/* Take timestamp of IEP */
			ctrl_req.ticks_iep = iep_get_cnt_val();
			DEBUG_EVENT_STATE_1;
			/* Clear interrupt */
			INTC_CLEAR_EVENT(HOST_PRU_EVT_TIMESTAMP);

			/* Prepare and send control request to Linux host */
			ctrl_req.old_period = iep_get_cmp_val(IEP_CMP0);

			if (sync_state == WAIT_HOST_INT)    sync_state = REQUEST_PENDING;
			else if (sync_state == IDLE)        sync_state = WAIT_IEP_WRAP;
			else {
				fault_handler(shared_mem->shepherd_state,"Wrong sync-state at host interrupt");
				return 0;
			}
			DEBUG_EVENT_STATE_0;
			//continue;  // for more regular gpio-sampling
		}

		// take a snapshot of current triggers -> ensures prioritized handling
		// edge case: sample0 @cnt=0, cmp0&1 trigger, but cmp0 needs to get handled before cmp1
		const uint32_t iep_tmr_cmp_sts = iep_get_tmr_cmp_sts();

		/*  [Event 2] Timer compare 0 handle -> trigger for buffer swap on pru0 */
		if (iep_check_evt_cmp_fast(iep_tmr_cmp_sts, IEP_CMP0_MASK))
		{
			DEBUG_EVENT_STATE_2;
			shared_mem->cmp0_handled_by_pru1 = 1;

			/* Clear Timer Compare 0 */
			iep_clear_evt_cmp(IEP_CMP0); // CT_IEP.TMR_CMP_STS.bit0

			/* Reset sample counter and sample timer period (if needed) */
			if (iep_get_cmp_val(IEP_CMP1) > iep_get_cmp_val(IEP_CMP0)) iep_set_cmp_val(IEP_CMP1, analog_sample_period);
   			iep_enable_evt_cmp(IEP_CMP1);

			last_analog_sample_ticks = 0;
			if (sync_state == WAIT_IEP_WRAP)    sync_state = REQUEST_PENDING;
			else if (sync_state == IDLE)        sync_state = WAIT_HOST_INT;
			else {
				fault_handler(shared_mem->shepherd_state, "Wrong sync-state at timer wrap");
				return 0;
			}

			/* With wrap, we'll use next timestamp as base for GPIO timestamps */
			current_timestamp_ns = shared_mem->next_timestamp_ns;
			// TODO: shouldn't it always be the shared_mem timestamp? timestamping could be wrong after buffer exchange, but before this update

			DEBUG_EVENT_STATE_0;
		}

		/* [Event 3] Timer compare 1 handle -> trigger for analog sample on pru0 */
		if (iep_check_evt_cmp_fast(iep_tmr_cmp_sts, IEP_CMP1_MASK))
		{
			shared_mem->cmp1_handled_by_pru1 = 1;
			// Relict from previous INTC-System -> TODO: Remove if safe
			if (INTC_CHECK_EVENT(PRU_PRU_EVT_SAMPLE)) INTC_CLEAR_EVENT(PRU_PRU_EVT_SAMPLE);
			if (INTC_CHECK_EVENT(PRU_PRU_EVT_BLOCK_END)) INTC_CLEAR_EVENT(PRU_PRU_EVT_BLOCK_END);

			/* Important: We have to clear the interrupt here, to avoid missing interrupts */
			iep_clear_evt_cmp(IEP_CMP1);

			// Update Timer-Values
			last_analog_sample_ticks = iep_get_cmp_val(IEP_CMP1);
			/* Forward sample timer based on current sample_period*/
			uint32_t next_cmp_val = last_analog_sample_ticks + analog_sample_period;
			/* If we are in compensation phase add one */
			if ((n_comp > 0) && (dist_comp_count++ >= dist_comp_value)) {
				next_cmp_val += 1;
				n_comp--;
				dist_comp_count = 0;
				// TODO: test more advanced algo that spreads the n_comp more even (req. 1 more division, see below "dist_comp_value=")
			}
			// handle edge-case: check if next compare-value is behind auto-reset of cmp0
			const uint32_t timer_cmp0_value = iep_get_cmp_val(IEP_CMP0); // read costs 12 Cycles
			if (next_cmp_val > timer_cmp0_value) next_cmp_val -= timer_cmp0_value;
			iep_set_cmp_val(IEP_CMP1, next_cmp_val);


			/* If we are waiting for a reply from Linux kernel module */
			if (sync_state == REPLY_PENDING)
			{
				DEBUG_EVENT_STATE_3;
				if (receive_control_reply(shared_mem, &ctrl_rep) > 0)
				{
					uint32_t block_period;
					/* The new timer period is the base period plus the correction calculated by the controller */
					// TODO: factor 10 was too high, that means big correction would be one timer_base_period in 1s, try factor 100 (-> 10 s)
					if (ctrl_rep.clock_corr > (int32_t)(TIMER_BASE_PERIOD / 10))
						block_period = TIMER_BASE_PERIOD + TIMER_BASE_PERIOD / 10;
					else if (ctrl_rep.clock_corr < -(int32_t)(TIMER_BASE_PERIOD / 10))
						block_period = TIMER_BASE_PERIOD - TIMER_BASE_PERIOD / 10;
					else
						block_period = TIMER_BASE_PERIOD + ctrl_rep.clock_corr;

					// determine resulting new sample period, n_comp is the remainder of the division
					const uint32_t block_period_remain = (block_period - iep_get_cmp_val(IEP_CMP1));
					const uint32_t samples_remain = (ADC_SAMPLES_PER_BUFFER - (shared_mem->analog_sample_counter));
					if (block_period_remain > block_period) // indicator for a
					{
						n_comp = 0;
						dist_comp_value = 0xFFFFFFFF;
					}
					else
					{
						analog_sample_period = block_period_remain / samples_remain;
						n_comp = block_period_remain - (analog_sample_period * samples_remain);
						dist_comp_value = samples_remain / n_comp; // automatically "floor"-rounded
					}
<<<<<<< HEAD
					//dist_comp_count = 0;
=======
					dist_comp_count = 0;
>>>>>>> 85d3df81
					iep_set_cmp_val(IEP_CMP0, block_period);
					sync_state = IDLE;
					shared_mem->next_timestamp_ns = ctrl_rep.next_timestamp_ns;
				}
				DEBUG_EVENT_STATE_0;
			}
			else if (sync_state == REQUEST_PENDING)
			{
				// To stay consistent with timing throw away a possible pre-received Replies (otherwise that +1 can stay in the system forever)
				receive_control_reply(shared_mem, &ctrl_rep);
				// send request
				send_control_request(shared_mem, &ctrl_req);
				sync_state = REPLY_PENDING;
			}
			//continue; // for more regular gpio-sampling
		}

		// cleanup of cmp-tokens
		if ((shared_mem->cmp0_handled_by_pru0 != 0) && (shared_mem->cmp0_handled_by_pru1 != 0))
		{
			shared_mem->cmp0_handled_by_pru0 = 0;
			shared_mem->cmp0_handled_by_pru1 = 0;
		}

		if ((shared_mem->cmp1_handled_by_pru0 != 0) && (shared_mem->cmp1_handled_by_pru1 != 0))
		{
			shared_mem->cmp1_handled_by_pru0 = 0;
			shared_mem->cmp1_handled_by_pru1 = 0;
		}

	}
}

void main(void)
{
	volatile struct SharedMem *const shared_mememory = (volatile struct SharedMem *)PRU_SHARED_MEM_STRUCT_OFFSET;

    	/* Allow OCP master port access by the PRU so the PRU can read external memories */
	CT_CFG.SYSCFG_bit.STANDBY_INIT = 0;
	DEBUG_STATE_0;

	rpmsg_init("rpmsg-shprd");
	__delay_cycles(1000);

	/* Enable 'timestamp' interrupt from ARM host */
	CT_INTC.EISR_bit.EN_SET_IDX = HOST_PRU_EVT_TIMESTAMP;

reset:
	printf("(re)starting sync routine..");
	/* Make sure the mutex is clear */
	simple_mutex_exit(&shared_mememory->gpio_edges_mutex);

	iep_init();
	iep_reset();

	event_loop(shared_mememory);
	goto reset;
}<|MERGE_RESOLUTION|>--- conflicted
+++ resolved
@@ -365,11 +365,8 @@
 						n_comp = block_period_remain - (analog_sample_period * samples_remain);
 						dist_comp_value = samples_remain / n_comp; // automatically "floor"-rounded
 					}
-<<<<<<< HEAD
 					//dist_comp_count = 0;
-=======
-					dist_comp_count = 0;
->>>>>>> 85d3df81
+
 					iep_set_cmp_val(IEP_CMP0, block_period);
 					sync_state = IDLE;
 					shared_mem->next_timestamp_ns = ctrl_rep.next_timestamp_ns;
