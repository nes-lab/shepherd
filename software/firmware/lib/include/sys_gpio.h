// driver to access gpio-registers from beaglebone-memory
// based on SPRUH73Q Dec2019, TODO: could be added to pssp, but needs entry in .cmd file

<<<<<<< HEAD
#ifndef PRU_SYS_GPIO_H_
#define PRU_SYS_GPIO_H_
#include "gpio.h"
#include <stdint.h>

=======
#ifndef PRU1_SYS_GPIO_H
#define PRU1_SYS_GPIO_H
#include "gpio.h"
#include <stdint.h>
>>>>>>> 78d973a1

// GPIO Registers, ch25.4
typedef struct
{
    // 0h
    uint32_t GPIO_REVISION;
    uint32_t RSVD00x[3];
    // 10h
    uint32_t GPIO_SYSCONFIG;
    uint32_t RSVD01x[3];
    // 20h
    uint32_t GPIO_EOI;
    uint32_t GPIO_IRQSTATUS_RAW_0;
    uint32_t GPIO_IRQSTATUS_RAW_1;
    uint32_t GPIO_IRQSTATUS_0;
    // 30h
    uint32_t GPIO_IRQSTATUS_1;
    uint32_t GPIO_IRQSTATUS_SET_0;
    uint32_t GPIO_IRQSTATUS_SET_1;
    uint32_t GPIO_IRQSTATUS_CLR_0;
    // 40h
    uint32_t GPIO_IRQSTATUS_CLR_1;
    uint32_t GPIO_IRQWAKEN_0;
    uint32_t GPIO_IRQWAKEN_1;
    uint32_t RSVD04x[1];
    // 50h++
    uint32_t RSVD05x[4]; // 50h
    uint32_t RSVD06x[4]; // 60h
    uint32_t RSVD07x[4]; // 70h
    uint32_t RSVD08x[4]; // 80h
    uint32_t RSVD09x[4]; // 90h
    uint32_t RSVD0Ax[4]; // A0h
    uint32_t RSVD0Bx[4]; // B0h
    uint32_t RSVD0Cx[4]; // C0h
    uint32_t RSVD0Dx[4]; // D0h
    uint32_t RSVD0Ex[4]; // E0h
    uint32_t RSVD0Fx[4]; // F0h
    // 100h
    uint32_t RSVD10x[4];
    // 110h
    uint32_t RSVD100[1];
    uint32_t GPIO_SYSSTATUS;
    uint32_t RSVD108[2];
    // 120h
    uint32_t RSVD12x[4];
    // 130h
    uint32_t GPIO_CTRL;
    uint32_t GPIO_OE;     // output-enabled -> should also be sampled when starting a measurement
    uint32_t GPIO_DATAIN; // sampled with interface clock
    uint32_t GPIO_DATAOUT;
    // 140h
    uint32_t GPIO_LEVELDETECT0;
    uint32_t GPIO_LEVELDETECT1;
    uint32_t GPIO_RISINGDETECT; // rising-edge and falling-edge could be used to sample pins with IRQ
    uint32_t GPIO_FALLINGDETECT;
    // 150h
    uint32_t GPIO_DEBOUNCENABLE;
    uint32_t GPIO_DEBOUNCINGTIME;
    uint32_t RSVD15x[2];
    // 160h++
    uint32_t RSVD16x[4]; // 160h
    uint32_t RSVD17x[4]; // 170h
    uint32_t RSVD18x[4]; // 180h
    // 190h
    uint32_t GPIO_CLEARDATAOUT;
    uint32_t GPIO_SETDATAOUT;
} Gpio;

// pseudo-assertion to test for correct struct-size
extern uint32_t CHECK_STRUCT_Gpio__[1 / (sizeof(Gpio) == 0x0198)];
<<<<<<< HEAD

=======
>>>>>>> 78d973a1

// Memory Map, p182
#ifdef __GNUC__
volatile Gpio *CT_GPIO0__ = (void *) 0x44E07000; // TODO: the other gnu-definitions in pssp should also not use __X
  #define CT_GPIO0 (*CT_GPIO0__)
volatile Gpio *CT_GPIO1__ = (void *) 0x4804C000;
  #define CT_GPIO1 (*CT_GPIO1__)
volatile Gpio *CT_GPIO2__ = (void *) 0x481AC000;
  #define CT_GPIO2 (*CT_GPIO2__)
volatile Gpio *CT_GPIO3__ = (void *) 0x481AE000;
  #define CT_GPIO3 (*CT_GPIO3__)
#else
volatile __far Gpio CT_GPIO0 __attribute__((cregister("GPIO0", far), peripheral));
volatile __far Gpio CT_GPIO1 __attribute__((cregister("GPIO1", far), peripheral));
volatile __far Gpio CT_GPIO2 __attribute__((cregister("GPIO2", far), peripheral));
volatile __far Gpio CT_GPIO3 __attribute__((cregister("GPIO3", far), peripheral));
#endif

/* Monitor GPIO from System / Linux:
    sudo su
    cd /sys/class/gpio
    echo 81 > export
    cd gpio81
    echo in > direction
    cat value
 */

static inline void check_gpio_test()
{
    // relates external shepherd-button to pru-debug-gpio
    GPIO_OFF(BIT_SHIFT(P8_11));
    const uint32_t gpio_reg = CT_GPIO2.GPIO_DATAIN;
    // test for shepherd sense-button, P8_34, gpio2[17], 81 (shepherd v1)
<<<<<<< HEAD
    if (gpio_reg & (1U << 17U)) GPIO_ON(BIT_SHIFT(P8_11));
    else GPIO_OFF(BIT_SHIFT(P8_11));
=======
    if (gpio_reg & (1U << 17U))
        GPIO_ON(BIT_SHIFT(P8_11));
    else
        GPIO_OFF(BIT_SHIFT(P8_11));
>>>>>>> 78d973a1
}

typedef enum
{
    GPIO_DIR_OUT = 0,
    GPIO_DIR_IN  = 1
} gpio_dir_t;
typedef enum
{
    GPIO_STATE_LOW  = 0,
    GPIO_STATE_HIGH = 1
} gpio_state_t;

static inline void sys_gpio_cfg_dir(unsigned int pin, gpio_dir_t dir)
{
    if (dir == GPIO_DIR_OUT)
        CT_GPIO0.GPIO_OE &= ~(1 << pin);
    else
        CT_GPIO0.GPIO_OE |= (1 << pin);
}
static inline void sys_gpio_set(unsigned int pin, gpio_state_t state)
{
    if (state)
        CT_GPIO0.GPIO_SETDATAOUT = (1 << pin);
    else
        CT_GPIO0.GPIO_CLEARDATAOUT = (1 << pin);
}

static inline gpio_state_t sys_gpio_get(unsigned int pin)
{
    return (gpio_state_t) (CT_GPIO0.GPIO_DATAIN >> pin) & 1u;
}

#endif //PRU_SYS_GPIO_H_<|MERGE_RESOLUTION|>--- conflicted
+++ resolved
@@ -1,18 +1,11 @@
 // driver to access gpio-registers from beaglebone-memory
 // based on SPRUH73Q Dec2019, TODO: could be added to pssp, but needs entry in .cmd file
 
-<<<<<<< HEAD
 #ifndef PRU_SYS_GPIO_H_
 #define PRU_SYS_GPIO_H_
 #include "gpio.h"
 #include <stdint.h>
 
-=======
-#ifndef PRU1_SYS_GPIO_H
-#define PRU1_SYS_GPIO_H
-#include "gpio.h"
-#include <stdint.h>
->>>>>>> 78d973a1
 
 // GPIO Registers, ch25.4
 typedef struct
@@ -83,10 +76,7 @@
 
 // pseudo-assertion to test for correct struct-size
 extern uint32_t CHECK_STRUCT_Gpio__[1 / (sizeof(Gpio) == 0x0198)];
-<<<<<<< HEAD
 
-=======
->>>>>>> 78d973a1
 
 // Memory Map, p182
 #ifdef __GNUC__
@@ -120,15 +110,8 @@
     GPIO_OFF(BIT_SHIFT(P8_11));
     const uint32_t gpio_reg = CT_GPIO2.GPIO_DATAIN;
     // test for shepherd sense-button, P8_34, gpio2[17], 81 (shepherd v1)
-<<<<<<< HEAD
     if (gpio_reg & (1U << 17U)) GPIO_ON(BIT_SHIFT(P8_11));
     else GPIO_OFF(BIT_SHIFT(P8_11));
-=======
-    if (gpio_reg & (1U << 17U))
-        GPIO_ON(BIT_SHIFT(P8_11));
-    else
-        GPIO_OFF(BIT_SHIFT(P8_11));
->>>>>>> 78d973a1
 }
 
 typedef enum
