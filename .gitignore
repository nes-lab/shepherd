--- conflicted
+++ resolved
@@ -1,14 +1,3 @@
-<<<<<<< HEAD
-hosts
-
-*.pyc
-
-*.dtbo
-
-\.vscode/
-
-\.buildconfig
-=======
 
 # Created by https://www.gitignore.io/api/python,ansible
 # Edit at https://www.gitignore.io/?templates=python,ansible
@@ -142,4 +131,5 @@
 .pyre/
 
 # End of https://www.gitignore.io/api/python,ansible
->>>>>>> ecb41b18
+
+.vscode/